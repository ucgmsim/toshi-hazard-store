--- conflicted
+++ resolved
@@ -2,11 +2,8 @@
 
 __author__ = """GNS Science"""
 __email__ = 'chrisbc@artisan.co.nz'
-<<<<<<< HEAD
 __version__ = '0.8.0'
-=======
-__version__ = '0.7.8'
->>>>>>> b3df8980
+
 
 import toshi_hazard_store.model as model
 import toshi_hazard_store.query.hazard_query as query_v3  # alias for clients using deprecated module name
