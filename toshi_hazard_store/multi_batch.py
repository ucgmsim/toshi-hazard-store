import logging
import multiprocessing

import random

from toshi_hazard_store import configure_adapter
from toshi_hazard_store.config import USE_SQLITE_ADAPTER  # noqa TODO
from toshi_hazard_store.db_adapter.sqlite import SqliteAdapter
from toshi_hazard_store.model import openquake_models
from toshi_hazard_store.model.revision_4 import hazard_models

<<<<<<< HEAD
hazard_models.HazardRealizationCurve
if USE_SQLITE_ADAPTER:
    configure_adapter(SqliteAdapter)

=======
log = logging.getLogger(__name__)
>>>>>>> 28998610

class DynamoBatchWorker(multiprocessing.Process):
    """A worker that batches and saves records to DynamoDB.

    based on https://pymotw.com/2/multiprocessing/communication.html example 2.
    """

    def __init__(self, task_queue, toshi_id, model, batch_size):
        multiprocessing.Process.__init__(self)
        self.task_queue = task_queue
        # self.result_queue = result_queue
        self.toshi_id = toshi_id
        self.model = model
        self.batch_size = batch_size

    def run(self):
        log.info(f"worker {self.name} running with batch size: {self.batch_size}")
        proc_name = self.name
        models = []

        while True:
            next_task = self.task_queue.get()
            if next_task is None:
                # Poison pill means shutdown
                log.info('%s: Exiting' % proc_name)
                # finally
                if len(models):
                    self._batch_save(models)

                self.task_queue.task_done()
                break

            assert isinstance(next_task, self.model)
            models.append(next_task)
            if len(models) > self.batch_size:
                self._batch_save(models)
                models = []

            self.task_queue.task_done()
            # self.result_queue.put(answer)
        return

    def _batch_save(self, models):
        # print(f"worker {self.name} saving batch of len: {len(models)}")
        # if self.model == model.ToshiOpenquakeHazardCurveStatsV2:
        #     query.batch_save_hcurve_stats_v2(self.toshi_id, models=models)
        # elif self.model == model.ToshiOpenquakeHazardCurveRlzsV2:
        #     query.batch_save_hcurve_rlzs_v2(self.toshi_id, models=models)
        if self.model == openquake_models.OpenquakeRealization:
<<<<<<< HEAD
            with openquake_models.OpenquakeRealization.batch_write() as batch:
                for item in models:
                    batch.save(item)
        if self.model == hazard_models.HazardRealizationCurve:
            with hazard_models.HazardRealizationCurve.batch_write() as batch:
                for item in models:
                    batch.save(item)
=======
            try:
                with openquake_models.OpenquakeRealization.batch_write() as batch:
                    for item in models:
                        batch.save(item)
            except Exception as err:
                log.error(str(err))
                raise
>>>>>>> 28998610
        else:
            raise ValueError("WHATT!")


def save_parallel(toshi_id: str, model_generator, model, num_workers, batch_size=50):
    tasks: multiprocessing.JoinableQueue = multiprocessing.JoinableQueue()

    log.info('Creating %d workers' % num_workers)
    workers = [DynamoBatchWorker(tasks, toshi_id, model, batch_size) for i in range(num_workers)]
    for w in workers:
        w.start()

    # Enqueue jobs
    task_count = 0
    for t in model_generator:
        tasks.put(t)
        task_count +=1

    # Add a poison pill for each to signal we've done everything
    for i in range(num_workers):
        tasks.put(None)

    # Wait for all of the tasks to finish
    tasks.join()
    log.info(f'save_parallel completed {task_count} tasks.')
<|MERGE_RESOLUTION|>--- conflicted
+++ resolved
@@ -9,14 +9,8 @@
 from toshi_hazard_store.model import openquake_models
 from toshi_hazard_store.model.revision_4 import hazard_models
 
-<<<<<<< HEAD
-hazard_models.HazardRealizationCurve
-if USE_SQLITE_ADAPTER:
-    configure_adapter(SqliteAdapter)
 
-=======
 log = logging.getLogger(__name__)
->>>>>>> 28998610
 
 class DynamoBatchWorker(multiprocessing.Process):
     """A worker that batches and saves records to DynamoDB.
@@ -65,26 +59,20 @@
         #     query.batch_save_hcurve_stats_v2(self.toshi_id, models=models)
         # elif self.model == model.ToshiOpenquakeHazardCurveRlzsV2:
         #     query.batch_save_hcurve_rlzs_v2(self.toshi_id, models=models)
-        if self.model == openquake_models.OpenquakeRealization:
-<<<<<<< HEAD
-            with openquake_models.OpenquakeRealization.batch_write() as batch:
-                for item in models:
-                    batch.save(item)
-        if self.model == hazard_models.HazardRealizationCurve:
-            with hazard_models.HazardRealizationCurve.batch_write() as batch:
-                for item in models:
-                    batch.save(item)
-=======
-            try:
-                with openquake_models.OpenquakeRealization.batch_write() as batch:
-                    for item in models:
-                        batch.save(item)
-            except Exception as err:
-                log.error(str(err))
-                raise
->>>>>>> 28998610
-        else:
-            raise ValueError("WHATT!")
+        try:
+            if self.model == openquake_models.OpenquakeRealization:
+                    with openquake_models.OpenquakeRealization.batch_write() as batch:
+                        for item in models:
+                            batch.save(item)
+            elif self.model == hazard_models.HazardRealizationCurve:
+                with hazard_models.HazardRealizationCurve.batch_write() as batch:
+                 for item in models:
+                     batch.save(item)
+            else:
+                raise ValueError("WHATT!")
+        except Exception as err:
+            log.error(str(err))
+            raise
 
 
 def save_parallel(toshi_id: str, model_generator, model, num_workers, batch_size=50):
